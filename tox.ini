[tox]
<<<<<<< HEAD
envlist = py26, py27, py33, py34, pypy, pypy3, flake8
=======
envlist = py26, py27, pypy, flake8, py34, py35, pypy3
>>>>>>> d2d3f955
skip_missing_interpreters = True

[testenv]
deps = -rrequirements_test.txt

commands = py.test

[testenv:flake8]
deps = flake8
commands = flake8 --ignore=W391 progressbar tests

[testenv:docs]
basepython=python
changedir=docs
commands=
    sphinx-build -W -b html -d {envtmpdir}/doctrees .  {envtmpdir}/html<|MERGE_RESOLUTION|>--- conflicted
+++ resolved
@@ -1,9 +1,5 @@
 [tox]
-<<<<<<< HEAD
-envlist = py26, py27, py33, py34, pypy, pypy3, flake8
-=======
-envlist = py26, py27, pypy, flake8, py34, py35, pypy3
->>>>>>> d2d3f955
+envlist = py26, py27, pypy, flake8, py33, py34, py35, pypy3
 skip_missing_interpreters = True
 
 [testenv]
