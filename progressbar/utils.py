from __future__ import absolute_import
import distutils.util
import io
import os
import re
import sys
import logging
import datetime
from python_utils.time import timedelta_to_seconds, epoch, format_time
from python_utils.converters import scale_1024
from python_utils.terminal import get_terminal_size

import six


assert timedelta_to_seconds
assert get_terminal_size
assert format_time
assert scale_1024
assert epoch


def is_terminal(fd, is_terminal=None):
    if is_terminal is None:
        if 'JPY_PARENT_PID' in os.environ:
            is_terminal = True
        else:
            is_terminal = env_flag('PROGRESSBAR_IS_TERMINAL', None)

    if is_terminal is None:  # pragma: no cover
        try:
            is_terminal = fd.isatty()
        except Exception:
            is_terminal = False

    return is_terminal


def deltas_to_seconds(*deltas, **kwargs):  # default=ValueError):
    '''
    Convert timedeltas and seconds as int to seconds as float while coalescing

    >>> deltas_to_seconds(datetime.timedelta(seconds=1, milliseconds=234))
    1.234
    >>> deltas_to_seconds(123)
    123.0
    >>> deltas_to_seconds(1.234)
    1.234
    >>> deltas_to_seconds(None, 1.234)
    1.234
    >>> deltas_to_seconds(0, 1.234)
    0.0
    >>> deltas_to_seconds()
    Traceback (most recent call last):
    ...
    ValueError: No valid deltas passed to `deltas_to_seconds`
    >>> deltas_to_seconds(None)
    Traceback (most recent call last):
    ...
    ValueError: No valid deltas passed to `deltas_to_seconds`
    >>> deltas_to_seconds(default=0.0)
    0.0
    '''
    default = kwargs.pop('default', ValueError)
    assert not kwargs, 'Only the `default` keyword argument is supported'

    for delta in deltas:
        if delta is None:
            continue
        if isinstance(delta, datetime.timedelta):
            return timedelta_to_seconds(delta)
        elif not isinstance(delta, float):
            return float(delta)
        else:
            return delta

    if default is ValueError:
        raise ValueError('No valid deltas passed to `deltas_to_seconds`')
    else:
        return default


def no_color(value):
    '''
    Return the `value` without ANSI escape codes

    >>> no_color(b'\u001b[1234]abc') == b'abc'
    True
    >>> str(no_color(u'\u001b[1234]abc'))
    'abc'
    >>> str(no_color('\u001b[1234]abc'))
    'abc'
    '''
    if isinstance(value, bytes):
        pattern = '\\\u001b\\[.*?[@-~]'
        pattern = pattern.encode()
        replace = b''
        assert isinstance(pattern, bytes)
    else:
        pattern = u'\x1b\\[.*?[@-~]'
        replace = ''

    return re.sub(pattern, replace, value)


def len_color(value):
    '''
    Return the length of `value` without ANSI escape codes

    >>> len_color(b'\u001b[1234]abc')
    3
    >>> len_color(u'\u001b[1234]abc')
    3
    >>> len_color('\u001b[1234]abc')
    3
    '''
    return len(no_color(value))


def env_flag(name, default=None):
    '''
    Accepts environt variables formatted as y/n, yes/no, 1/0, true/false,
    on/off, and returns it as a boolean

    If the environt variable is not defined, or has an unknown value, returns
    `default`
    '''
    try:
        return bool(distutils.util.strtobool(os.environ.get(name, '')))
    except ValueError:
        return default


class WrappingIO:

    def __init__(self, target, capturing=False, listeners=set()):
        self.buffer = six.StringIO()
        self.target = target
        self.capturing = capturing
        self.listeners = listeners
        self.needs_clear = False

    def write(self, value):
        if self.capturing:
            self.buffer.write(value)
            if '\n' in value:
                self.needs_clear = True
                for listener in self.listeners:  # pragma: no branch
                    listener.update()
        else:
            self.target.write(value)

    def flush(self):
        self.needs_clear = False
        self.buffer.flush()

    def _needs_flush(self):
        return bool(self.buffer.getvalue())

    def _flush(self):
        value = self.buffer.getvalue()
        if value:
            self.flush()
            self.target.write(value)
            self.buffer.seek(0)
            self.buffer.truncate(0)


class StreamWrapper(object):
    '''Wrap stdout and stderr globally'''

    def __init__(self):
        self.stdout = self.original_stdout = sys.stdout
        self.stderr = self.original_stderr = sys.stderr
        self.original_excepthook = sys.excepthook
        self.wrapped_stdout = 0
        self.wrapped_stderr = 0
        self.wrapped_excepthook = 0
        self.capturing = 0
        self.listeners = set()

        if env_flag('WRAP_STDOUT', default=False):  # pragma: no cover
            self.wrap_stdout()

        if env_flag('WRAP_STDERR', default=False):  # pragma: no cover
            self.wrap_stderr()

    def start_capturing(self, bar=None):
        if bar:  # pragma: no branch
            self.listeners.add(bar)

        self.capturing += 1
        self.update_capturing()

    def stop_capturing(self, bar=None):
        if bar:  # pragma: no branch
            try:
                self.listeners.remove(bar)
            except KeyError:
                pass

        self.capturing -= 1
        self.update_capturing()

    def update_capturing(self):  # pragma: no cover
        if isinstance(self.stdout, WrappingIO):
            self.stdout.capturing = self.capturing > 0

        if isinstance(self.stderr, WrappingIO):
            self.stderr.capturing = self.capturing > 0

        if self.capturing <= 0:
            self.flush()

    def wrap(self, stdout=False, stderr=False):
        if stdout:
            self.wrap_stdout()

        if stderr:
            self.wrap_stderr()

    def wrap_stdout(self):
        self.wrap_excepthook()

        if not self.wrapped_stdout:
            self.stdout = sys.stdout = WrappingIO(self.original_stdout,
                                                  listeners=self.listeners)
        self.wrapped_stdout += 1

        return sys.stdout

    def wrap_stderr(self):
        self.wrap_excepthook()

        if not self.wrapped_stderr:
            self.stderr = sys.stderr = WrappingIO(self.original_stderr,
                                                  listeners=self.listeners)
        self.wrapped_stderr += 1

        return sys.stderr

    def unwrap_excepthook(self):
        if self.wrapped_excepthook:
            self.wrapped_excepthook -= 1
            sys.excepthook = self.original_excepthook

    def wrap_excepthook(self):
        if not self.wrapped_excepthook:
            logger.debug('wrapping excepthook')
            self.wrapped_excepthook += 1
            sys.excepthook = self.excepthook

    def unwrap(self, stdout=False, stderr=False):
        if stdout:
            self.unwrap_stdout()

        if stderr:
            self.unwrap_stderr()

    def unwrap_stdout(self):
        if self.wrapped_stdout > 1:
            self.wrapped_stdout -= 1
        else:
            sys.stdout = self.original_stdout
            self.wrapped_stdout = 0

    def unwrap_stderr(self):
        if self.wrapped_stderr > 1:
            self.wrapped_stderr -= 1
        else:
            sys.stderr = self.original_stderr
            self.wrapped_stderr = 0

<<<<<<< HEAD
    def needs_flush(self):
        if self.wrapped_stdout:
            if self.stdout._needs_flush():
                return True
        if self.wrapped_stderr:
            if self.stderr._needs_flush():
              return True
        return False
=======
    def needs_clear(self):  # pragma: no cover
        stdout_needs_clear = getattr(self.stdout, 'needs_clear', False)
        stderr_needs_clear = getattr(self.stderr, 'needs_clear', False)
        return stderr_needs_clear or stdout_needs_clear
>>>>>>> 3e4bca15

    def flush(self):
        if self.wrapped_stdout:  # pragma: no branch
            try:
                self.stdout._flush()
            except (io.UnsupportedOperation,
                    AttributeError):  # pragma: no cover
                self.wrapped_stdout = False
                logger.warn('Disabling stdout redirection, %r is not seekable',
                            sys.stdout)

        if self.wrapped_stderr:  # pragma: no branch
            try:
                self.stderr._flush()
            except (io.UnsupportedOperation,
                    AttributeError):  # pragma: no cover
                self.wrapped_stderr = False
                logger.warn('Disabling stderr redirection, %r is not seekable',
                            sys.stderr)

    def excepthook(self, exc_type, exc_value, exc_traceback):
        self.original_excepthook(exc_type, exc_value, exc_traceback)
        self.flush()


class AttributeDict(dict):
    '''
    A dict that can be accessed with .attribute

    >>> attrs = AttributeDict(spam=123)

    # Reading
    >>> attrs['spam']
    123
    >>> attrs.spam
    123

    # Read after update using attribute
    >>> attrs.spam = 456
    >>> attrs['spam']
    456
    >>> attrs.spam
    456

    # Read after update using dict access
    >>> attrs['spam'] = 123
    >>> attrs['spam']
    123
    >>> attrs.spam
    123

    # Read after update using dict access
    >>> del attrs.spam
    >>> attrs['spam']
    Traceback (most recent call last):
    ...
    KeyError: 'spam'
    >>> attrs.spam
    Traceback (most recent call last):
    ...
    AttributeError: No such attribute: spam
    >>> del attrs.spam
    Traceback (most recent call last):
    ...
    AttributeError: No such attribute: spam
    '''
    def __getattr__(self, name):
        if name in self:
            return self[name]
        else:
            raise AttributeError("No such attribute: " + name)

    def __setattr__(self, name, value):
        self[name] = value

    def __delattr__(self, name):
        if name in self:
            del self[name]
        else:
            raise AttributeError("No such attribute: " + name)


logger = logging.getLogger(__name__)
streams = StreamWrapper()<|MERGE_RESOLUTION|>--- conflicted
+++ resolved
@@ -154,9 +154,6 @@
         self.needs_clear = False
         self.buffer.flush()
 
-    def _needs_flush(self):
-        return bool(self.buffer.getvalue())
-
     def _flush(self):
         value = self.buffer.getvalue()
         if value:
@@ -271,21 +268,10 @@
             sys.stderr = self.original_stderr
             self.wrapped_stderr = 0
 
-<<<<<<< HEAD
-    def needs_flush(self):
-        if self.wrapped_stdout:
-            if self.stdout._needs_flush():
-                return True
-        if self.wrapped_stderr:
-            if self.stderr._needs_flush():
-              return True
-        return False
-=======
     def needs_clear(self):  # pragma: no cover
         stdout_needs_clear = getattr(self.stdout, 'needs_clear', False)
         stderr_needs_clear = getattr(self.stderr, 'needs_clear', False)
         return stderr_needs_clear or stdout_needs_clear
->>>>>>> 3e4bca15
 
     def flush(self):
         if self.wrapped_stdout:  # pragma: no branch
