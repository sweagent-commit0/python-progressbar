--- conflicted
+++ resolved
@@ -30,10 +30,7 @@
 
 from . import utils
 from . import six
-<<<<<<< HEAD
-=======
 from . import base
->>>>>>> d2d3f955
 
 
 class FormatWidgetMixin(object):
@@ -396,14 +393,10 @@
         '''
         def string_or_lambda(input_):
             if isinstance(input_, six.basestring):
-<<<<<<< HEAD
-                return lambda progress, data, width: input_ % data
-=======
                 def render_input(progress, data, width):
                     return input_ % data
 
                 return render_input
->>>>>>> d2d3f955
             else:
                 return input_
 
