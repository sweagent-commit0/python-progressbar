import io

import progressbar
import pytest

import progressbar.env


@pytest.mark.parametrize(
    'value,expected',
    [
        (None, None),
        ('', None),
        ('1', True),
        ('y', True),
        ('t', True),
        ('yes', True),
        ('true', True),
        ('0', False),
        ('n', False),
        ('f', False),
        ('no', False),
        ('false', False),
    ],
)
def test_env_flag(value, expected, monkeypatch):
    if value is not None:
        monkeypatch.setenv('TEST_ENV', value)
    assert progressbar.env.env_flag('TEST_ENV') == expected

    if value:
        monkeypatch.setenv('TEST_ENV', value.upper())
        assert progressbar.env.env_flag('TEST_ENV') == expected

    monkeypatch.undo()


def test_is_terminal(monkeypatch):
    fd = io.StringIO()

    monkeypatch.delenv('PROGRESSBAR_IS_TERMINAL', raising=False)
    monkeypatch.delenv('JPY_PARENT_PID', raising=False)

    assert progressbar.env.is_terminal(fd) is False
    assert progressbar.env.is_terminal(fd, True) is True
    assert progressbar.env.is_terminal(fd, False) is False

    monkeypatch.setenv('JPY_PARENT_PID', '123')
    assert progressbar.env.is_terminal(fd) is True
    monkeypatch.delenv('JPY_PARENT_PID')

    # Sanity check
    assert progressbar.env.is_terminal(fd) is False

    monkeypatch.setenv('PROGRESSBAR_IS_TERMINAL', 'true')
    assert progressbar.env.is_terminal(fd) is True
    monkeypatch.setenv('PROGRESSBAR_IS_TERMINAL', 'false')
    assert progressbar.env.is_terminal(fd) is False
    monkeypatch.delenv('PROGRESSBAR_IS_TERMINAL')

    # Sanity check
    assert progressbar.env.is_terminal(fd) is False


def test_is_ansi_terminal(monkeypatch):
    fd = io.StringIO()

    monkeypatch.delenv('PROGRESSBAR_IS_TERMINAL', raising=False)
    monkeypatch.delenv('JPY_PARENT_PID', raising=False)

    assert progressbar.env.is_ansi_terminal(fd) is False
    assert progressbar.env.is_ansi_terminal(fd, True) is True
    assert progressbar.env.is_ansi_terminal(fd, False) is False

    monkeypatch.setenv('JPY_PARENT_PID', '123')
    assert progressbar.env.is_ansi_terminal(fd) is True
    monkeypatch.delenv('JPY_PARENT_PID')

    # Sanity check
    assert progressbar.env.is_ansi_terminal(fd) is False

    monkeypatch.setenv('PROGRESSBAR_IS_TERMINAL', 'true')
    assert progressbar.env.is_ansi_terminal(fd) is False
    monkeypatch.setenv('PROGRESSBAR_IS_TERMINAL', 'false')
    assert progressbar.env.is_ansi_terminal(fd) is False
    monkeypatch.delenv('PROGRESSBAR_IS_TERMINAL')

    # Sanity check
<<<<<<< HEAD
    assert progressbar.env.is_ansi_terminal(fd) is False
=======
    assert progressbar.utils.is_terminal(fd) is False


def test_is_ansi_terminal(monkeypatch):
    fd = io.StringIO()

    monkeypatch.delenv('PROGRESSBAR_IS_TERMINAL', raising=False)
    monkeypatch.delenv('JPY_PARENT_PID', raising=False)

    assert progressbar.utils.is_ansi_terminal(fd) is False
    assert progressbar.utils.is_ansi_terminal(fd, True) is True
    assert progressbar.utils.is_ansi_terminal(fd, False) is False

    monkeypatch.setenv('JPY_PARENT_PID', '123')
    assert progressbar.utils.is_ansi_terminal(fd) is True
    monkeypatch.delenv('JPY_PARENT_PID')

    # Sanity check
    assert progressbar.utils.is_ansi_terminal(fd) is False

    monkeypatch.setenv('PROGRESSBAR_IS_TERMINAL', 'true')
    assert progressbar.utils.is_ansi_terminal(fd) is False
    monkeypatch.setenv('PROGRESSBAR_IS_TERMINAL', 'false')
    assert progressbar.utils.is_ansi_terminal(fd) is False
    monkeypatch.delenv('PROGRESSBAR_IS_TERMINAL')

    # Sanity check
    assert progressbar.utils.is_ansi_terminal(fd) is False
>>>>>>> c66f275d
<|MERGE_RESOLUTION|>--- conflicted
+++ resolved
@@ -1,9 +1,8 @@
 import io
 
 import progressbar
+import progressbar.env
 import pytest
-
-import progressbar.env
 
 
 @pytest.mark.parametrize(
@@ -86,35 +85,4 @@
     monkeypatch.delenv('PROGRESSBAR_IS_TERMINAL')
 
     # Sanity check
-<<<<<<< HEAD
-    assert progressbar.env.is_ansi_terminal(fd) is False
-=======
-    assert progressbar.utils.is_terminal(fd) is False
-
-
-def test_is_ansi_terminal(monkeypatch):
-    fd = io.StringIO()
-
-    monkeypatch.delenv('PROGRESSBAR_IS_TERMINAL', raising=False)
-    monkeypatch.delenv('JPY_PARENT_PID', raising=False)
-
-    assert progressbar.utils.is_ansi_terminal(fd) is False
-    assert progressbar.utils.is_ansi_terminal(fd, True) is True
-    assert progressbar.utils.is_ansi_terminal(fd, False) is False
-
-    monkeypatch.setenv('JPY_PARENT_PID', '123')
-    assert progressbar.utils.is_ansi_terminal(fd) is True
-    monkeypatch.delenv('JPY_PARENT_PID')
-
-    # Sanity check
-    assert progressbar.utils.is_ansi_terminal(fd) is False
-
-    monkeypatch.setenv('PROGRESSBAR_IS_TERMINAL', 'true')
-    assert progressbar.utils.is_ansi_terminal(fd) is False
-    monkeypatch.setenv('PROGRESSBAR_IS_TERMINAL', 'false')
-    assert progressbar.utils.is_ansi_terminal(fd) is False
-    monkeypatch.delenv('PROGRESSBAR_IS_TERMINAL')
-
-    # Sanity check
-    assert progressbar.utils.is_ansi_terminal(fd) is False
->>>>>>> c66f275d
+    assert progressbar.env.is_ansi_terminal(fd) is False